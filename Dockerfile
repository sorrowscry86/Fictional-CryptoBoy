--- conflicted
+++ resolved
@@ -4,14 +4,6 @@
 # Stage 1: Build TA-Lib
 FROM python:3.10-slim AS talib-builder
 
-<<<<<<< HEAD
-# Install system dependencies (minimal - no build tools for TA-Lib)
-RUN apt-get update && apt-get install -y --no-install-recommends \
-    curl \
-    && rm -rf /var/lib/apt/lists/*
-
-# Copy requirements first (layer caching optimization)
-=======
 RUN apt-get update && apt-get install -y \
     build-essential \
     wget \
@@ -42,7 +34,6 @@
     && rm -rf /var/lib/apt/lists/*
 
 # Copy and install Python dependencies
->>>>>>> 496b115d
 COPY requirements.txt .
 RUN pip install --no-cache-dir --upgrade pip && \
     pip install --no-cache-dir -r requirements.txt
@@ -52,23 +43,6 @@
 
 WORKDIR /app
 
-<<<<<<< HEAD
-# Install Python dependencies (--no-cache-dir saves space)
-RUN pip install --no-cache-dir -r requirements.txt
-
-# Copy application code LAST (least frequently changing)
-COPY . .
-
-# Create necessary directories
-RUN mkdir -p data/ohlcv_data data/news_data logs backtest/backtest_reports && \
-    # Clean cache to reduce image size
-    find /app -type d -name __pycache__ -exec rm -rf {} + 2>/dev/null || true
-
-# Set environment variables
-ENV PYTHONUNBUFFERED=1
-ENV LOG_LEVEL=INFO
-ENV PYTHONDONTWRITEBYTECODE=1
-=======
 # Copy TA-Lib libraries
 COPY --from=talib-builder /usr/lib/libta_lib.* /usr/lib/
 COPY --from=talib-builder /usr/include/ta-lib/ /usr/include/ta-lib/
@@ -101,7 +75,6 @@
 ENV PYTHONUNBUFFERED=1 \
     LOG_LEVEL=INFO \
     PYTHONPATH=/app
->>>>>>> 496b115d
 
 # Health check - verify Freqtrade API is responding
 HEALTHCHECK --interval=30s --timeout=10s --start-period=60s --retries=3 \
