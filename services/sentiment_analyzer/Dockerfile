--- conflicted
+++ resolved
@@ -6,24 +6,6 @@
 
 WORKDIR /app
 
-<<<<<<< HEAD
-# Install minimal runtime dependencies
-RUN apt-get update && apt-get install -y --no-install-recommends \
-    curl \
-    && rm -rf /var/lib/apt/lists/*
-
-# Copy requirements
-COPY services/requirements.txt .
-
-# Install Python dependencies
-RUN pip install --no-cache-dir -r requirements.txt
-
-# Copy application code only (no logs, data, tests)
-COPY services/ /app/services/
-COPY llm/ /app/llm/
-
-ENV PYTHONPATH=/app PYTHONDONTWRITEBYTECODE=1
-=======
 # Install build dependencies
 RUN apt-get update && apt-get install -y \
     gcc \
@@ -61,6 +43,6 @@
 # Health check
 HEALTHCHECK --interval=30s --timeout=10s --start-period=60s --retries=3 \
     CMD python -c "import sys; sys.exit(0)"
->>>>>>> 496b115d
 
+# Default command
 CMD ["python", "-m", "services.sentiment_analyzer.sentiment_processor"]