--- conflicted
+++ resolved
@@ -6,25 +6,6 @@
 
 WORKDIR /app
 
-<<<<<<< HEAD
-# Install minimal runtime dependencies
-RUN apt-get update && apt-get install -y --no-install-recommends \
-    curl \
-    && rm -rf /var/lib/apt/lists/*
-
-# Copy requirements
-COPY services/requirements.txt .
-
-# Install Python dependencies
-RUN pip install --no-cache-dir -r requirements.txt
-
-# Copy application code only (minimal)
-COPY services/ /app/services/
-COPY llm/ /app/llm/
-RUN mkdir -p /app/data/ohlcv_data /app/data/news_data
-
-ENV PYTHONPATH=/app PYTHONDONTWRITEBYTECODE=1
-=======
 # Install build dependencies
 RUN apt-get update && apt-get install -y \
     gcc \
@@ -59,6 +40,5 @@
 # Health check
 HEALTHCHECK --interval=30s --timeout=10s --start-period=30s --retries=3 \
     CMD python -c "import sys; sys.exit(0)"
->>>>>>> 496b115d
 
 CMD ["python", "-m", "services.data_ingestor.market_streamer"]